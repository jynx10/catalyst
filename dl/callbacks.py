--- conflicted
+++ resolved
@@ -7,11 +7,7 @@
 import torch
 
 from catalyst.dl.callback import Callback
-<<<<<<< HEAD
-from catalyst.utils.metrics import precision, get_iou_vector, compute_iou, iou_numpy
-=======
-from catalyst.utils.metrics import precision, mapk, dice_accuracy
->>>>>>> f22b366c
+from catalyst.utils.metrics import precision, get_iou_vector, mapk, dice_accuracy
 from catalyst.utils.fp16 import Fp16Wrap, copy_params, copy_grads
 from catalyst.utils.factory import UtilsFactory
 
@@ -80,56 +76,28 @@
             state.batch_metrics[key] = metric_
 
 
-<<<<<<< HEAD
-class IOUCallback(Callback):
-    """
-    IOU metric callback.
-=======
 class MapKCallback(Callback):
     """
     mAP@k metric callback.
->>>>>>> f22b366c
     """
 
     def __init__(self,
                  input_key: str = "targets",
-<<<<<<< HEAD
-                 output_key: str = "logits"):
-=======
                  output_key: str = "logits",
                  map_args: List[int] = None):
->>>>>>> f22b366c
         """
         :param input_key: input key to use for precision calculation;
             specifies our `y_true`.
         :param output_key: output key to use for precision calculation;
             specifies our `y_pred`.
-<<<<<<< HEAD
-        :param precision_args: specifies which precision@K to log.
-=======
         :param map_args: specifies which map@K to log.
             [1] - map@1
             [1, 3] - map@1 and map@3
             [1, 3, 5] - map@1, map@3 and map@5
->>>>>>> f22b366c
         """
         super().__init__()
         self.input_key = input_key
         self.output_key = output_key
-<<<<<<< HEAD
-
-    def on_batch_end(self, state):
-        msk_vpreds = state.output[self.output_key]
-        valid_msks = state.input[self.input_key]
-
-        # msk_vpreds = msk_vpreds.sigmoid()
-        msk_vpreds = msk_vpreds.detach().cpu().numpy()
-        valid_msks = valid_msks.detach().cpu().numpy()
-
-        iou = get_iou_vector(valid_msks, msk_vpreds)
-        key = "iou"
-        state.batch_metrics[key] = iou
-=======
         self.map_args = map_args or [1, 3, 5]
 
     def on_batch_end(self, state):
@@ -172,7 +140,38 @@
         )
         key = "dice"
         state.batch_metrics[key] = dice
->>>>>>> f22b366c
+
+
+class IOUCallback(Callback):
+    """
+    IOU metric callback.
+    """
+
+    def __init__(self,
+                 input_key: str = "targets",
+                 output_key: str = "logits"):
+        """
+        :param input_key: input key to use for precision calculation;
+            specifies our `y_true`.
+        :param output_key: output key to use for precision calculation;
+            specifies our `y_pred`.
+        :param precision_args: specifies which precision@K to log.
+        """
+        super().__init__()
+        self.input_key = input_key
+        self.output_key = output_key
+
+    def on_batch_end(self, state):
+        msk_vpreds = state.output[self.output_key]
+        valid_msks = state.input[self.input_key]
+
+        # msk_vpreds = msk_vpreds.sigmoid()
+        msk_vpreds = msk_vpreds.detach().cpu().numpy()
+        valid_msks = valid_msks.detach().cpu().numpy()
+
+        iou = get_iou_vector(valid_msks, msk_vpreds)
+        key = "iou"
+        state.batch_metrics[key] = iou
 
 
 class Logger(Callback):
